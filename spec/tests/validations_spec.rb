# encoding: utf-8

require "support/policies" # for #valid_policy and #invalid_policy definitions

describe Attestor::Validations do

<<<<<<< HEAD
  let(:validators_class) { Attestor::Validations::Validators }
  let(:validator_class)  { Attestor::Validations::Validator }
=======
  let(:collection_class) { Attestor::Validations::Validators }
  let(:item_class)       { Attestor::Validations::Item }
>>>>>>> ea80bc96
  let(:message_class)    { Attestor::Validations::Message }
  let(:invalid_error)    { Attestor::InvalidError }
  let(:test_class)       { Class.new.send(:include, described_class) }

  before { Test = test_class }
  after  { Object.send :remove_const, :Test }

  subject { test_class.new }

  describe ".validators" do

<<<<<<< HEAD
    it "returns Validators" do
      expect(test_class.validators).to be_kind_of validators_class
=======
    it "returns a Collection" do
      expect(test_class.validators).to be_kind_of collection_class
>>>>>>> ea80bc96
    end

    it "is empty by default" do
      expect(test_class.validators.to_a).to be_empty
    end

  end # describe .validators

  describe ".validate" do

    context "without options" do

      before { test_class.validate :foo }

      it "registers a validator" do
<<<<<<< HEAD
        expect(test_class.validators.to_a).to eq [:foo]
=======
        expect(test_class.validators.map(&:name)).to eq [:foo]
      end

      it "sets a validator's policy to false" do
        expect(test_class.validators.first).not_to be_policy
>>>>>>> ea80bc96
      end

    end # context

    context "with restrictions" do

      before { test_class.validate :foo, only: %w(bar baz), except: "bar" }

      it "uses options" do
<<<<<<< HEAD
        expect(test_class.validators.to_a).to eq [:foo]
        expect(test_class.validators.set(:baz).to_a).to eq [:foo]
        expect(test_class.validators.set(:bar).to_a).to eq []
=======
        expect(test_class.validators.map(&:name)).to eq [:foo]
        expect(test_class.validators.set(:baz).map(&:name)).to eq [:foo]
        expect(test_class.validators.set(:bar).map(&:name)).to eq []
>>>>>>> ea80bc96
      end

    end # context

  end # describe .validate

  describe ".follow_policy" do

    context "without options" do

      before { test_class.follow_policy :foo }

<<<<<<< HEAD
      it "calls validators for :all context" do
        expect(subject).to receive(:foo)
        expect(subject).to receive(:bar)
        expect(subject).not_to receive(:baz)
        subject.validate
=======
      it "registers a validator" do
        expect(test_class.validators.map(&:name)).to eq [:foo]
      end

      it "sets a validator's policy to true" do
        expect(test_class.validators.first).to be_policy
>>>>>>> ea80bc96
      end

    end # context

    context "with restrictions" do

<<<<<<< HEAD
      it "calls validators for :foo context" do
        expect(subject).to receive(:foo)
        expect(subject).to receive(:baz)
        expect(subject).not_to receive(:bar)
        subject.validate :foo
=======
      before { test_class.follow_policy :foo, only: %w(bar baz), except: "bar" }

      it "uses options" do
        expect(test_class.validators.map(&:name)).to eq [:foo]
        expect(test_class.validators.set(:baz).map(&:name)).to eq [:foo]
        expect(test_class.validators.set(:bar).map(&:name)).to eq []
>>>>>>> ea80bc96
      end

    end # context

  end # describe .follow_policy

  describe "#invalid" do

    shared_examples "raising an error" do |name, options = {}|

      let(:message) { message_class.new(name, subject, options) }

      it "raises an InvalidError" do
        expect { invalid }.to raise_error invalid_error
      end

      it "assings itself to the exception" do
        begin
          invalid
        rescue => error
          expect(error.object).to eq subject
          expect(error.messages).to contain_exactly message
        end
      end

    end # shared examples

    context "without options" do

      let(:invalid) { subject.invalid :foo }

      it_behaves_like "raising an error", :foo

    end

    context "with options" do

      let(:invalid) { subject.invalid :foo, bar: :baz }

      it_behaves_like "raising an error", :foo, bar: :baz

    end

  end # invalid

  describe "#validate" do

    before do
      test_class.validate :foo
      test_class.validate :bar, only: :all
      test_class.follow_policy :baz, only: :foo

      allow(subject).to receive(:foo)
      allow(subject).to receive(:bar)
      allow(subject).to receive(:baz) { valid_policy }
    end

    context "without an argument" do

      it "calls validators for :all context" do
        expect(subject).to receive(:foo)
        expect(subject).to receive(:bar)
        expect(subject).not_to receive(:baz)
        subject.validate
      end

    end # context

    context ":foo" do

      it "calls validators for :foo context" do
        expect(subject).to receive(:foo)
        expect(subject).to receive(:baz)
        expect(subject).not_to receive(:bar)
        subject.validate :foo
      end

    end # context

  end # describe #validate

end # describe Attestor::Validations<|MERGE_RESOLUTION|>--- conflicted
+++ resolved
@@ -4,13 +4,10 @@
 
 describe Attestor::Validations do
 
-<<<<<<< HEAD
   let(:validators_class) { Attestor::Validations::Validators }
   let(:validator_class)  { Attestor::Validations::Validator }
-=======
   let(:collection_class) { Attestor::Validations::Validators }
   let(:item_class)       { Attestor::Validations::Item }
->>>>>>> ea80bc96
   let(:message_class)    { Attestor::Validations::Message }
   let(:invalid_error)    { Attestor::InvalidError }
   let(:test_class)       { Class.new.send(:include, described_class) }
@@ -22,13 +19,8 @@
 
   describe ".validators" do
 
-<<<<<<< HEAD
     it "returns Validators" do
       expect(test_class.validators).to be_kind_of validators_class
-=======
-    it "returns a Collection" do
-      expect(test_class.validators).to be_kind_of collection_class
->>>>>>> ea80bc96
     end
 
     it "is empty by default" do
@@ -44,15 +36,11 @@
       before { test_class.validate :foo }
 
       it "registers a validator" do
-<<<<<<< HEAD
-        expect(test_class.validators.to_a).to eq [:foo]
-=======
         expect(test_class.validators.map(&:name)).to eq [:foo]
       end
 
       it "sets a validator's policy to false" do
         expect(test_class.validators.first).not_to be_policy
->>>>>>> ea80bc96
       end
 
     end # context
@@ -62,15 +50,9 @@
       before { test_class.validate :foo, only: %w(bar baz), except: "bar" }
 
       it "uses options" do
-<<<<<<< HEAD
-        expect(test_class.validators.to_a).to eq [:foo]
-        expect(test_class.validators.set(:baz).to_a).to eq [:foo]
-        expect(test_class.validators.set(:bar).to_a).to eq []
-=======
         expect(test_class.validators.map(&:name)).to eq [:foo]
         expect(test_class.validators.set(:baz).map(&:name)).to eq [:foo]
         expect(test_class.validators.set(:bar).map(&:name)).to eq []
->>>>>>> ea80bc96
       end
 
     end # context
@@ -83,40 +65,24 @@
 
       before { test_class.follow_policy :foo }
 
-<<<<<<< HEAD
-      it "calls validators for :all context" do
-        expect(subject).to receive(:foo)
-        expect(subject).to receive(:bar)
-        expect(subject).not_to receive(:baz)
-        subject.validate
-=======
       it "registers a validator" do
         expect(test_class.validators.map(&:name)).to eq [:foo]
       end
 
       it "sets a validator's policy to true" do
         expect(test_class.validators.first).to be_policy
->>>>>>> ea80bc96
       end
 
     end # context
 
     context "with restrictions" do
 
-<<<<<<< HEAD
-      it "calls validators for :foo context" do
-        expect(subject).to receive(:foo)
-        expect(subject).to receive(:baz)
-        expect(subject).not_to receive(:bar)
-        subject.validate :foo
-=======
       before { test_class.follow_policy :foo, only: %w(bar baz), except: "bar" }
 
       it "uses options" do
         expect(test_class.validators.map(&:name)).to eq [:foo]
         expect(test_class.validators.set(:baz).map(&:name)).to eq [:foo]
         expect(test_class.validators.set(:bar).map(&:name)).to eq []
->>>>>>> ea80bc96
       end
 
     end # context
