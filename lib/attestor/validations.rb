# encoding: utf-8

module Attestor

  # API for objects to be validated
  module Validations

    # Calls all validators for given context
    #
<<<<<<< HEAD
    # @raise [Attestor::Validations::InvalidError] if validators fail
=======
    # @raise [Attestor::Validations::InvalidError] if validations fail
>>>>>>> ea80bc96
    # @raise [NoMethodError] if some of validators are not implemented
    #
    # @return [undefined]
    def validate(context = :all)
<<<<<<< HEAD
      self.class.validators.set(context).each(&method(:__send__))
=======
      self.class.validators.set(context).each { |item| item.validate(self) }
>>>>>>> ea80bc96
    end

    # Raises InvalidError with a corresponding message
    #
    # @overload invalid(name, options = {})
    #
    #   @param [Symbol] name
    #     the name of the error
    #   @param [Hash] options
    #     the options for symbolic name translation
    #
    #   @return [String]
    #     translation of symbolic name in the current object's scope
    #
    # @overload invalid(name)
    #
    #   @param [#to_s] name
    #     the error message (not a symbol)
    #
    #   @return [String]
    #     the name converted to string
    def invalid(name, options = {})
      message = Message.new(name, self, options)
      fail InvalidError.new self, [message]
    end

    # @private
    module ClassMethods

<<<<<<< HEAD
      # Returns a collection of applied validators
=======
      # Returns a collection of items describing applied validators
>>>>>>> ea80bc96
      #
      # @return [Attestor::Validators]
      #
      # @api private
      def validators
        @validators ||= Validators.new
      end

<<<<<<< HEAD
      # Adds an item to {#validators}
=======
      # Registers a validator
>>>>>>> ea80bc96
      #
      # Mutates the class by changing its {#validators} attribute!
      #
      # @param [#to_sym] name
      # @param [Hash] options
      # @option options [#to_sym, Array<#to_sym>] :except
      #   the black list of contexts for validation
      # @option options [#to_sym, Array<#to_sym>] :only
      #   the white list of contexts for validation
      #
      # @return [Attestor::Validators] the updated collection
      def validate(name, options = {})
        @validators = validators.add(name, options)
<<<<<<< HEAD
=======
      end

      # Registers a followed policy
      #
      # Mutates the class by changing its {#validators} attribute!
      #
      # @param [#to_sym] name
      # @param [Hash] options
      # @option options [#to_sym, Array<#to_sym>] :except
      #   the black list of contexts for validation
      # @option options [#to_sym, Array<#to_sym>] :only
      #   the white list of contexts for validation
      #
      # @return [Attestor::Collection] the updated collection
      def follow_policy(name, options = {})
        @validators = validators.add(name, options.merge(policy: true))
>>>>>>> ea80bc96
      end

    end # module ClassMethods

    # @private
    def self.included(klass)
      klass.instance_eval { extend ClassMethods }
    end

    # @!parse extend Attestor::Validations::ClassMethods

  end # module Validations

end # module Attestor<|MERGE_RESOLUTION|>--- conflicted
+++ resolved
@@ -7,20 +7,12 @@
 
     # Calls all validators for given context
     #
-<<<<<<< HEAD
     # @raise [Attestor::Validations::InvalidError] if validators fail
-=======
-    # @raise [Attestor::Validations::InvalidError] if validations fail
->>>>>>> ea80bc96
     # @raise [NoMethodError] if some of validators are not implemented
     #
     # @return [undefined]
     def validate(context = :all)
-<<<<<<< HEAD
-      self.class.validators.set(context).each(&method(:__send__))
-=======
       self.class.validators.set(context).each { |item| item.validate(self) }
->>>>>>> ea80bc96
     end
 
     # Raises InvalidError with a corresponding message
@@ -50,11 +42,7 @@
     # @private
     module ClassMethods
 
-<<<<<<< HEAD
       # Returns a collection of applied validators
-=======
-      # Returns a collection of items describing applied validators
->>>>>>> ea80bc96
       #
       # @return [Attestor::Validators]
       #
@@ -63,11 +51,7 @@
         @validators ||= Validators.new
       end
 
-<<<<<<< HEAD
-      # Adds an item to {#validators}
-=======
       # Registers a validator
->>>>>>> ea80bc96
       #
       # Mutates the class by changing its {#validators} attribute!
       #
@@ -81,8 +65,6 @@
       # @return [Attestor::Validators] the updated collection
       def validate(name, options = {})
         @validators = validators.add(name, options)
-<<<<<<< HEAD
-=======
       end
 
       # Registers a followed policy
@@ -99,7 +81,6 @@
       # @return [Attestor::Collection] the updated collection
       def follow_policy(name, options = {})
         @validators = validators.add(name, options.merge(policy: true))
->>>>>>> ea80bc96
       end
 
     end # module ClassMethods
